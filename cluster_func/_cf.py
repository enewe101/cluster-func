--- conflicted
+++ resolved
@@ -681,18 +681,11 @@
 def pass_through_args(target_module_path, args):
 
 	"""
-<<<<<<< HEAD
-	Resolve the file name of the name of the target module, and put
-	that name, along with args, into sys.argv.  Recall that the first argument
-	is sys.argv is always the called script's filename, that's why we also 
-	need the target_module_path to be passed in.
-=======
 	Resolve the file name of the target module, and put that name, along with
 	``args``, into sys.argv.  This effectively passes through everything in
 	``args`` to the imported target module, preserving that target module's
 	behavior in response to commandline args.  Recall that ``sys.argv[0]`` is
 	always the called script's filename.
->>>>>>> 6dd2192c
 	"""
 
 	# Figure out the filename found for the target script, note that this might
